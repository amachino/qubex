from __future__ import annotations

import numpy as np
from numpy.typing import ArrayLike
from tqdm import tqdm
from typing import Collection

from ...analysis import fitting
from ...analysis import visualization as viz
from ...backend import Target
from ...clifford import Clifford
from ...measurement.measurement import DEFAULT_INTERVAL, DEFAULT_SHOTS
from ...pulse import PulseArray, PulseSchedule, VirtualZ, Waveform, Blank
from ...typing import TargetMap
from ..experiment_result import ExperimentResult, RBData
from ..protocol import BaseProtocol, BenchmarkingProtocol, MeasurementProtocol


class BenchmarkingMixin(
    BaseProtocol,
    MeasurementProtocol,
    BenchmarkingProtocol,
):
    def rb_sequence(
        self,
        *,
        target: str,
        n: int,
        x90: dict[str, Waveform] | None = None,
        zx90: PulseSchedule | dict[str, Waveform] | None = None,
        interleaved_waveform: (
            PulseSchedule | dict[str, PulseArray] | dict[str, Waveform] | None
        ) = None,
        interleaved_clifford: Clifford | None = None,
        seed: int | None = None,
    ) -> PulseSchedule:
        target_object = self.experiment_system.get_target(target)
        if target_object.is_cr:
            sched = self.rb_sequence_2q(
                target=target,
                n=n,
                x90=x90,
                zx90=zx90,
                interleaved_waveform=interleaved_waveform,
                interleaved_clifford=interleaved_clifford,
                seed=seed,
            )
            return sched
        else:
            if isinstance(interleaved_waveform, PulseSchedule):
                interleaved_waveform = interleaved_waveform.get_sequences()
            seq = self.rb_sequence_1q(
                target=target,
                n=n,
                x90=x90,
                interleaved_waveform=interleaved_waveform,
                interleaved_clifford=interleaved_clifford,
                seed=seed,
            )
            with PulseSchedule([target]) as ps:
                ps.add(target, seq)
            return ps

    def rb_sequence_1q(
        self,
        *,
        target: str,
        n: int,
        x90: Waveform | dict[str, Waveform] | None = None,
        interleaved_waveform: (
            Waveform | dict[str, PulseArray] | dict[str, Waveform] | None
        ) = None,
        interleaved_clifford: Clifford | dict[str, tuple[complex, str]] | None = None,
        seed: int | None = None,
    ) -> PulseArray:
        if isinstance(x90, dict):
            x90 = x90.get(target)
        x90 = x90 or self.x90(target)
        z90 = VirtualZ(np.pi / 2)

        sequence: list[Waveform | VirtualZ | PulseArray] = []

        if interleaved_waveform is None:
            cliffords, inverse = self.clifford_generator.create_rb_sequences(
                n=n,
                type="1Q",
                seed=seed,
            )
        else:
            if interleaved_clifford is None:
                raise ValueError("`interleaved_clifford` must be provided.")
            cliffords, inverse = self.clifford_generator.create_irb_sequences(
                n=n,
                interleave=interleaved_clifford,
                type="1Q",
                seed=seed,
            )

        def add_gate(gate: str):
            if gate == "X90":
                sequence.append(x90)
            elif gate == "Z90":
                sequence.append(z90)
            else:
                raise ValueError("Invalid gate.")

        for clifford in cliffords:
            for gate in clifford:
                add_gate(gate)
            if isinstance(interleaved_waveform, dict):
                interleaved_waveform = interleaved_waveform.get(target)
            if interleaved_waveform is not None:
                sequence.append(interleaved_waveform)

        for gate in inverse:
            add_gate(gate)

        return PulseArray(sequence)

    def rb_sequence_2q(
        self,
        *,
        target: str,
        n: int,
        x90: TargetMap[Waveform] | None = None,
        zx90: (
            dict[str, PulseSchedule] | PulseSchedule | dict[str, PulseArray] | dict[str, Waveform] | None
        ) = None,
        interleaved_waveform: (
            dict[str, PulseSchedule] | PulseSchedule | dict[str, PulseArray] | dict[str, Waveform] | None
        ) = None,
        interleaved_clifford: Clifford | dict[str, tuple[complex, str]] | None = None,
        seed: int | None = None,
    ) -> PulseSchedule:
        target_object = self.experiment_system.get_target(target)
        if not target_object.is_cr:
            raise ValueError(f"`{target}` is not a 2Q target.")
        if isinstance(zx90, dict):
            if isinstance(zx90[target], PulseSchedule):
                zx90 = zx90.get(target)
        if isinstance(interleaved_waveform, dict):
            if isinstance(interleaved_waveform[target], PulseSchedule):
                interleaved_waveform = interleaved_waveform.get(target)
        control_qubit, target_qubit = Target.cr_qubit_pair(target)
        cr_label = target
        xi90, ix90 = None, None
        if isinstance(x90, dict):
            xi90 = x90.get(control_qubit)
            ix90 = x90.get(target_qubit)
        xi90 = xi90 or self.x90(control_qubit)
        ix90 = ix90 or self.x90(target_qubit)
        z90 = VirtualZ(np.pi / 2)

        if zx90 is None:
            zx90 = self.zx90(control_qubit, target_qubit)

        if interleaved_waveform is None:
            cliffords, inverse = self.clifford_generator.create_rb_sequences(
                n=n,
                type="2Q",
                seed=seed,
            )
        else:
            if interleaved_clifford is None:
                raise ValueError("Interleave map must be provided.")
            cliffords, inverse = self.clifford_generator.create_irb_sequences(
                n=n,
                interleave=interleaved_clifford,
                type="2Q",
                seed=seed,
            )

        with PulseSchedule([control_qubit, cr_label, target_qubit]) as ps:

            def add_gate(gate: str):
                if gate == "XI90":
                    ps.add(control_qubit, xi90)
                elif gate == "IX90":
                    ps.add(target_qubit, ix90)
                elif gate == "ZI90":
                    ps.add(control_qubit, z90)
                elif gate == "IZ90":
                    ps.add(target_qubit, z90)
                    ps.add(cr_label, z90)
                elif gate == "ZX90":
                    ps.barrier()
                    if isinstance(zx90, dict):
                        ps.add(control_qubit, zx90[control_qubit])
                        ps.add(target_qubit, zx90[target_qubit])
                    elif isinstance(zx90, PulseSchedule):
                        ps.call(zx90)
                    ps.barrier()
                else:
                    raise ValueError("Invalid gate.")

            for clifford in cliffords:
                for gate in clifford:
                    add_gate(gate)
                if interleaved_waveform is not None:
                    ps.barrier()
                    if isinstance(interleaved_waveform, dict):
                        ps.add(control_qubit, interleaved_waveform[control_qubit])
                        ps.add(target_qubit, interleaved_waveform[target_qubit])
                    elif isinstance(interleaved_waveform, PulseSchedule):
                        ps.call(interleaved_waveform)
                    ps.barrier()

            for gate in inverse:
                add_gate(gate)
        return ps

    def rb_experiment_1q(
        self,
        *,
        target: str | None = None,
        targets: Collection[str] | None = None,
        in_parallel: bool = False,
        n_cliffords_range: ArrayLike | None = None,
        x90: Waveform | dict[str, Waveform] | None = None,
        interleaved_waveform: Waveform | None = None,
        interleaved_clifford: Clifford | dict[str, tuple[complex, str]] | None = None,
        seed: int | None = None,
        shots: int = DEFAULT_SHOTS,
        interval: float = DEFAULT_INTERVAL,
        plot: bool = True,
        save_image: bool = True,
    ) -> ExperimentResult[RBData]:
        if (target is None and targets is None) or (target is not None and targets is not None):
            raise ValueError("Either `target` or `targets` must be provided, but not both.")

        if target is not None and in_parallel:
            raise ValueError("Cannot run a single target experiment in parallel. ")

        if n_cliffords_range is None:
            n_cliffords_range = np.arange(0, 1001, 50)

        if target:
            execution_groups = [[target]]
        else:
            _targets = list(targets)
            if in_parallel:
                execution_groups = [_targets]
            else:
                execution_groups = [[t] for t in _targets]

        all_unique_targets = list(targets) if targets is not None else [target]
        for t in all_unique_targets:
            target_object = self.experiment_system.get_target(t)
            if target_object.is_cr:
                raise ValueError(f"`{t}` is not a 1Q target.")

        intermediate_results = {}
        for target_group in execution_groups:
            def rb_sequence(N: int) -> PulseSchedule:
                with PulseSchedule(target_group) as ps:
                    for target in target_group:
                        rb_sequence = self.rb_sequence_1q(
                            target=target,
                            n=N,
                            x90=x90,
                            interleaved_waveform=interleaved_waveform,
                            interleaved_clifford=interleaved_clifford,
                            seed=seed,
                        )
                        ps.add(
                            target,
                            rb_sequence,
                        )
                return ps

            sweep_result = self.sweep_parameter(
                rb_sequence,
                sweep_range=n_cliffords_range,
                shots=shots,
                interval=interval,
                plot=False,
            )

            for target, sweep_data in sweep_result.data.items():
                fit_result = fitting.fit_rb(
                    target=target,
                    x=sweep_data.sweep_range,
                    y=(sweep_data.normalized + 1) / 2,
                    bounds=((0, 0, 0), (0.5, 1, 1)),
                    title="Randomized benchmarking",
                    xlabel="Number of Cliffords",
                    ylabel="Normalized signal",
                    xaxis_type="linear",
                    yaxis_type="linear",
                    plot=plot,
                )

                if save_image:
                    viz.save_figure_image(
                        fit_result["fig"],
                        name=f"rb_{target}",
                    )

                intermediate_results[target] = {
                    "sweep_data": sweep_data,
                    "fit_result": fit_result,
                }

        data = {
            qubit: RBData.new(
                results["sweep_data"],
                depolarizing_rate=results["fit_result"]["depolarizing_rate"],
                avg_gate_error=results["fit_result"]["avg_gate_error"],
                avg_gate_fidelity=results["fit_result"]["avg_gate_fidelity"],
            )
            for qubit, results in intermediate_results.items()
        }

        return ExperimentResult(data=data)

    def rb_experiment_2q(
        self,
        *,
        target: str | None = None,
        targets: Collection[str] | None = None,
        in_parallel: bool = False,
        n_cliffords_range: ArrayLike = np.arange(0, 31, 3),
        x90: TargetMap[Waveform] | None = None,
        zx90: (
            dict[str, PulseSchedule] | PulseSchedule | dict[str, PulseArray] | dict[str, Waveform] | None
        ) = None,
        interleaved_waveform: (
            dict[str, PulseSchedule] | PulseSchedule | dict[str, PulseArray] | dict[str, Waveform] | None
        ) = None,
        interleaved_clifford: Clifford | dict[str, tuple[complex, str]] | None = None,
        seed: int | None = None,
        mitigate_readout: bool = True,
        shots: int = DEFAULT_SHOTS,
        interval: float = DEFAULT_INTERVAL,
        plot: bool = True,
    ):
        if (target is None and targets is None) or (target is not None and targets is not None):
            raise ValueError("Either `target` or `targets` must be provided, but not both.")

        if target is not None and in_parallel:
            raise ValueError("Cannot run a single target experiment in parallel. ")

        if target:
            execution_groups = [[target]]
        else:
            _targets = list(targets)
            if in_parallel:
                execution_groups = [_targets]
            else:
                execution_groups = [[t] for t in _targets]

        if self.state_centers is None:
            raise ValueError("State classifiers are not built.")

        n_cliffords_range = np.array(n_cliffords_range, dtype=int)
        
        all_unique_targets = list(targets) if targets is not None else [target]
        for t in all_unique_targets:
            target_object = self.experiment_system.get_target(t)
            if not target_object.is_cr:
                raise ValueError(f"`{t}` is not a 2Q target.")
            
        final_data = {}
        for target_group in execution_groups:
            def rb_sequence(N: int) -> PulseSchedule:
                pulse_list = []
                for target in target_group:
                    control_qubit, target_qubit = Target.cr_qubit_pair(target)
                    cr_label = target
                    pulse_list.append(control_qubit)
                    pulse_list.append(cr_label)
                    pulse_list.append(target_qubit)
                with PulseSchedule(pulse_list) as ps:
                    seq = {}
                    for target in target_group:
                        seq[target] = self.rb_sequence_2q(
                            target=target,
                            n=N,
                            x90=x90,
                            zx90=zx90,
                            interleaved_waveform=interleaved_waveform,
                            interleaved_clifford=interleaved_clifford,
                            seed=seed,
                        )
                    for target in target_group:
                        ps.call(seq[target])
                    diff = {}
                    for label in pulse_list:
                        diff[label] = ps._max_offset(pulse_list) - ps._offsets[label]

                    ps.__init__()
                    
                    for label in pulse_list:
                        duration = diff[label]
                        if duration > 0:
                            ps. add(label, Blank(duration = duration))
                    for target in target_group:
                        seq[target] = self.rb_sequence_2q(
                            target=target,
                            n=N,
                            x90=x90,
                            zx90=zx90,
                            interleaved_waveform=interleaved_waveform,
                            interleaved_clifford=interleaved_clifford,
                            seed=seed,
                        )
                    for target in target_group:
                        ps.call(seq[target])
                return ps
            
            fidelities = {cr:[] for cr in target_group}
            for n_clifford in tqdm(n_cliffords_range):
                result = self.measure(
                    sequence=rb_sequence(N=n_clifford),
                    mode="single",
                    shots=shots,
                    interval=interval,
                    plot=False,
                )

                for cr_label in target_group:
                    control_qubit, target_qubit = Target.cr_qubit_pair(cr_label)
                    if mitigate_readout:
                        prob = result.get_mitigated_probabilities([control_qubit,target_qubit])
                    else :
                        prob = result.get_probabilities([control_qubit, target_qubit])

                    fidelities[cr_label].append(prob["00"])

            for cr_label in target_group:
                fit_result = fitting.fit_rb(
                    target=cr_label,
                    x=n_cliffords_range,
                    y=np.array(fidelities[cr_label]),
                    dimension=4,
                    title="Randomized benchmarking",
                    xlabel="Number of Cliffords",
                    ylabel="Normalized signal",
                    xaxis_type="linear",
                    yaxis_type="linear",
                    plot=plot,
                )

                final_data[cr_label] = {
                "n_cliffords": n_cliffords_range,
                "fidelities": fidelities[cr_label],
                "depolarizing_rate": fit_result["depolarizing_rate"],
                "avg_gate_error": fit_result["avg_gate_error"],
                "avg_gate_fidelity": fit_result["avg_gate_fidelity"],
                }

<<<<<<< HEAD
        self.reset_awg_and_capunits()

        for n_clifford in tqdm(n_cliffords_range):
            result = self.measure(
                sequence=rb_sequence(n_clifford),
                mode="single",
                shots=shots,
                interval=interval,
                reset_awg_and_capunits=False,
                plot=False,
            )
            if mitigate_readout:
                prob = result.get_mitigated_probabilities([control_qubit, target_qubit])
            else:
                prob = result.get_probabilities([control_qubit, target_qubit])
            fidelities.append(prob["00"])

        fit_result = fitting.fit_rb(
            target=target,
            x=n_cliffords_range,
            y=np.array(fidelities),
            dimension=4,
            title="Randomized benchmarking",
            xlabel="Number of Cliffords",
            ylabel="Normalized signal",
            xaxis_type="linear",
            yaxis_type="linear",
            plot=plot,
        )

        return {
            "n_cliffords": n_cliffords_range,
            "fidelities": fidelities,
            "depolarizing_rate": fit_result["depolarizing_rate"],
            "avg_gate_error": fit_result["avg_gate_error"],
            "avg_gate_fidelity": fit_result["avg_gate_fidelity"],
        }
=======
        return final_data
>>>>>>> e232fa4c

    def randomized_benchmarking(
        self,
        *,
        target: str | None = None,
        targets: Collection[str] | None = None,
        in_parallel : bool = False, 
        n_cliffords_range: ArrayLike | None = None,
        n_trials: int = 30,
        x90: Waveform | dict[str, Waveform] | None = None,
        zx90: (
            dict[str, PulseSchedule] | PulseSchedule | dict[str, PulseArray] | dict[str, Waveform] | None
        ) = None,
        seeds: ArrayLike | None = None,
        shots: int = DEFAULT_SHOTS,
        interval: float = DEFAULT_INTERVAL,
        plot: bool = True,
        save_image: bool = True,
    ) -> dict:
        if (target is None and targets is None) or (target is not None and targets is not None):
            raise ValueError("Either `target` or `targets` must be provided, but not both.")

        if target is not None and in_parallel:
            raise ValueError("Cannot run a single target experiment in parallel. ")
        
        _targets = list(targets) if targets is not None else [target]
        
        if seeds is None:
            seeds = np.random.randint(0, 2**32, n_trials)
        else:
            seeds = np.array(seeds, dtype=int)
            if len(seeds) != n_trials:
                raise ValueError(
                    "The number of seeds must be equal to the number of trials."
                )

        target_object = self.experiment_system.get_target(_targets[0])
        is_2q = target_object.is_cr

        if is_2q:
            if n_cliffords_range is None:
                n_cliffords_range = np.arange(0, 21, 2)
        else:
            self.validate_rabi_params(_targets)
            if n_cliffords_range is None:
                n_cliffords_range = np.arange(0, 1001, 100)

        n_cliffords_range = np.array(n_cliffords_range, dtype=int)

        rb_results = {t_val: [] for t_val in _targets}
        for seed in tqdm(seeds):
            seed = int(seed)
            with self.util.no_output():
                if is_2q:
                    if isinstance(x90, Waveform):
                        raise ValueError("x90 must be a dict for 2Q gates.")
                    rb_result = self.rb_experiment_2q(
                        target=target,
                        targets=targets,
                        in_parallel=in_parallel,
                        n_cliffords_range=n_cliffords_range,
                        x90=x90,
                        zx90=zx90,
                        seed=seed,
                        shots=shots,
                        interval=interval,
                        plot=False,
                    )
                    for t_val in _targets:
                        rb_signal = rb_result[t_val]["fidelities"]
                        rb_results[t_val].append(rb_signal)
                else:
                    rb_result = self.rb_experiment_1q(
                        target=target,
                        targets=targets,
                        in_parallel=in_parallel,
                        n_cliffords_range=n_cliffords_range,
                        x90=x90,
                        seed=seed,
                        shots=shots,
                        interval=interval,
                        plot=False,
                        save_image=False,
                    )
                    for t_val in _targets:
                        rb_signal = (rb_result.data[t_val].normalized + 1) / 2
                        rb_results[t_val].append(rb_signal)

        results = {t_val : [] for t_val in _targets}
        for t_val in _targets:
            mean = np.mean(rb_results[t_val], axis=0)
            std = np.std(rb_results[t_val], axis=0)

            fit_result = fitting.fit_rb(
                target=t_val,
                x=n_cliffords_range,
                y=mean,
                error_y=std,
                dimension=4 if is_2q else 2,
                plot=plot,
                title="Randomized benchmarking",
                xlabel="Number of Cliffords",
                ylabel="Normalized signal",
                xaxis_type="linear",
                yaxis_type="linear",
            )

            if save_image:
                viz.save_figure_image(
                    fit_result["fig"],
                    name=f"randomized_benchmarking_{t_val}",
                )

            results[t_val] = {
                "n_cliffords": n_cliffords_range,
                "mean": mean,
                "std": std,
                **fit_result,
            }
        return results

    def interleaved_randomized_benchmarking(
        self,
        *,
        target: str | None = None,
        targets : Collection[str] | None = None,
        in_parallel : bool = False,
        interleaved_waveform: Waveform | PulseSchedule | dict[str, PulseSchedule],
        interleaved_clifford: str | Clifford | dict[str, tuple[complex, str]],
        n_cliffords_range: ArrayLike | None = None,
        n_trials: int = 30,
        x90: TargetMap[Waveform] | Waveform | None = None,
        zx90: (
            dict[str, PulseSchedule] | PulseSchedule | dict[str, PulseArray] | dict[str, Waveform] | None
        ) = None,
        seeds: ArrayLike | None = None,
        shots: int = DEFAULT_SHOTS,
        interval: float = DEFAULT_INTERVAL,
        plot: bool = True,
        save_image: bool = True,
    ) -> dict:
        if (target is None and targets is None) or (target is not None and targets is not None):
            raise ValueError("Either `target` or `targets` must be provided, but not both.")

        if target is not None and in_parallel:
            raise ValueError("Cannot run a single target experiment in parallel. ")

        _targets = list(targets) if targets is not None else [target]

        if seeds is None:
            seeds = np.random.randint(0, 2**32, n_trials)
        else:
            seeds = np.array(seeds, dtype=int)
            if len(seeds) != n_trials:
                raise ValueError(
                    "The number of seeds must be equal to the number of trials."
                )

        target_object = self.experiment_system.get_target(_targets[0])
        is_2q = target_object.is_cr

        if is_2q:
            if n_cliffords_range is None:
                n_cliffords_range = np.arange(0, 61, 6)
        else:
            self.validate_rabi_params(_targets)
            if n_cliffords_range is None:
                n_cliffords_range = np.arange(0, 1001, 100)

        n_cliffords_range = np.array(n_cliffords_range, dtype=int)

        if isinstance(interleaved_clifford, str):
            clifford = self.clifford.get(interleaved_clifford)
            if clifford is None:
                raise ValueError(f"Invalid Clifford: {interleaved_clifford}")
            else:
                interleaved_clifford = clifford

        rb_results = {t_val : [] for t_val in _targets}
        irb_results = {t_val : [] for t_val in _targets}

        for seed in tqdm(seeds):
            seed = int(seed)
            with self.util.no_output():
                if is_2q:
                    if isinstance(x90, Waveform):
                        raise ValueError("x90 must be a dict for 2Q gates.")
                    if isinstance(zx90, Waveform):
                        raise ValueError("zx90 must be a dict for 2Q gates.")
                    if isinstance(interleaved_waveform, Waveform):
                        raise ValueError(
                            "interleaved_waveform must be a dict for 2Q gates."
                        )
                    rb_result = self.rb_experiment_2q(
                        target=target,
                        targets=targets,
                        in_parallel=in_parallel,
                        n_cliffords_range=n_cliffords_range,
                        x90=x90,
                        zx90=zx90,
                        seed=seed,
                        shots=shots,
                        interval=interval,
                        plot=False,
                    )
                    for t_val in _targets:
                        rb_signal = rb_result[t_val]["fidelities"]
                        rb_results[t_val].append(rb_signal)

                    irb_result = self.rb_experiment_2q(
                        target=target,
                        targets=targets,
                        in_parallel=in_parallel,
                        n_cliffords_range=n_cliffords_range,
                        x90=x90,
                        zx90=zx90,
                        interleaved_waveform=interleaved_waveform,
                        interleaved_clifford=interleaved_clifford,
                        seed=seed,
                        shots=shots,
                        interval=interval,
                        plot=False,
                    )
                    for t_val in _targets:
                        irb_signal = irb_result[t_val]["fidelities"]
                        irb_results[t_val].append(irb_signal)
                else:
                    rb_result = self.rb_experiment_1q(
                        target=target,
                        targets=targets,
                        in_parallel=in_parallel,
                        n_cliffords_range=n_cliffords_range,
                        x90=x90,  # type: ignore
                        seed=seed,
                        shots=shots,
                        interval=interval,
                        plot=False,
                        save_image=False,
                    )
                    for t_val in _targets:
                        rb_signal = (rb_result.data[t_val].normalized + 1) / 2
                        rb_results[t_val].append(rb_signal)

                    irb_result = self.rb_experiment_1q(
                        target=target,
                        targets=targets,
                        in_parallel=in_parallel,
                        n_cliffords_range=n_cliffords_range,
                        x90=x90,  # type: ignore
                        interleaved_waveform=interleaved_waveform,  # type: ignore
                        interleaved_clifford=interleaved_clifford,
                        seed=seed,
                        shots=shots,
                        interval=interval,
                        plot=False,
                        save_image=False,
                    )
                    for t in _targets:
                        irb_signal = (irb_result.data[t_val].normalized + 1) / 2
                        irb_results[t_val].append(irb_signal)

        results = {t_val : [] for t_val in _targets}
        for t_val in _targets:
            rb_mean = np.mean(rb_results[t_val], axis=0)
            rb_std = np.std(rb_results[t_val], axis=0)
            rb_fit_result = fitting.fit_rb(
                target=t_val,
                x=n_cliffords_range,
                y=rb_mean,
                error_y=rb_std,
                dimension=4 if is_2q else 2,
                plot=False,
            )
            A_rb = rb_fit_result["A"]
            p_rb = rb_fit_result["p"]
            p_rb_err = rb_fit_result["p_err"]
            C_rb = rb_fit_result["C"]
            avg_gate_fidelity_rb = rb_fit_result["avg_gate_fidelity"]
            avg_gate_fidelity_err_rb = rb_fit_result["avg_gate_fidelity_err"]

            irb_mean = np.mean(irb_results[t_val], axis=0)
            irb_std = np.std(irb_results[t_val], axis=0)
            irb_fit_result = fitting.fit_rb(
                target=t_val,
                x=n_cliffords_range,
                y=irb_mean,
                error_y=irb_std,
                dimension=4 if is_2q else 2,
                plot=False,
                title="Interleaved randomized benchmarking",
            )
            A_irb = irb_fit_result["A"]
            p_irb = irb_fit_result["p"]
            p_irb_err = irb_fit_result["p_err"]
            C_irb = irb_fit_result["C"]
            avg_gate_fidelity_irb = irb_fit_result["avg_gate_fidelity"]
            avg_gate_fidelity_err_irb = irb_fit_result["avg_gate_fidelity_err"]

            dimension = 4 if is_2q else 2
            gate_error = (dimension - 1) * (1 - (p_irb / p_rb)) / dimension
            gate_fidelity = 1 - gate_error

            gate_fidelity_err = (
                (dimension - 1)
                / dimension
                * np.sqrt((p_irb_err / p_rb) ** 2 + (p_rb_err * p_irb / p_rb**2) ** 2)
            )

            fig = fitting.plot_irb(
                target=t_val,
                x=n_cliffords_range,
                y_rb=rb_mean,
                y_irb=irb_mean,
                error_y_rb=rb_std,
                error_y_irb=irb_std,
                A_rb=A_rb,
                A_irb=A_irb,
                p_rb=p_rb,
                p_irb=p_irb,
                C_rb=C_rb,
                C_irb=C_irb,
                gate_fidelity=gate_fidelity,
                gate_fidelity_err=gate_fidelity_err,
                plot=plot,
                title="Interleaved randomized benchmarking",
                xlabel="Number of Cliffords",
                ylabel="Normalized signal",
            )
            if save_image:
                viz.save_figure_image(
                    fig,
                    name=f"interleaved_randomized_benchmarking_{t_val}",
                )

            print()
            print(
                f"Average gate fidelity (RB)  : {avg_gate_fidelity_rb * 100:.3f} ± {avg_gate_fidelity_err_rb * 100:.3f}%"
            )
            print(
                f"Average gate fidelity (IRB) : {avg_gate_fidelity_irb * 100:.3f} ± {avg_gate_fidelity_err_irb * 100:.3f}%"
            )
            print()
            print(
                f"Gate error    : {gate_error * 100:.3f} ± {gate_fidelity_err * 100:.3f}%"
            )
            print(
                f"Gate fidelity : {gate_fidelity * 100:.3f} ± {gate_fidelity_err * 100:.3f}%"
            )
            print()

            results[t_val] = {
            "gate_error": gate_error,
            "gate_fidelity": gate_fidelity,
            "gate_fidelity_err": gate_fidelity_err,
            "rb_fit_result": rb_fit_result,
            "irb_fit_result": irb_fit_result,
            "fig": fig,
            }
        return results<|MERGE_RESOLUTION|>--- conflicted
+++ resolved
@@ -1,16 +1,17 @@
 from __future__ import annotations
+
+from typing import Collection
 
 import numpy as np
 from numpy.typing import ArrayLike
 from tqdm import tqdm
-from typing import Collection
 
 from ...analysis import fitting
 from ...analysis import visualization as viz
 from ...backend import Target
 from ...clifford import Clifford
 from ...measurement.measurement import DEFAULT_INTERVAL, DEFAULT_SHOTS
-from ...pulse import PulseArray, PulseSchedule, VirtualZ, Waveform, Blank
+from ...pulse import PulseArray, PulseSchedule, VirtualZ, Waveform
 from ...typing import TargetMap
 from ..experiment_result import ExperimentResult, RBData
 from ..protocol import BaseProtocol, BenchmarkingProtocol, MeasurementProtocol
@@ -124,10 +125,18 @@
         n: int,
         x90: TargetMap[Waveform] | None = None,
         zx90: (
-            dict[str, PulseSchedule] | PulseSchedule | dict[str, PulseArray] | dict[str, Waveform] | None
+            dict[str, PulseSchedule]
+            | PulseSchedule
+            | dict[str, PulseArray]
+            | dict[str, Waveform]
+            | None
         ) = None,
         interleaved_waveform: (
-            dict[str, PulseSchedule] | PulseSchedule | dict[str, PulseArray] | dict[str, Waveform] | None
+            dict[str, PulseSchedule]
+            | PulseSchedule
+            | dict[str, PulseArray]
+            | dict[str, Waveform]
+            | None
         ) = None,
         interleaved_clifford: Clifford | dict[str, tuple[complex, str]] | None = None,
         seed: int | None = None,
@@ -225,8 +234,12 @@
         plot: bool = True,
         save_image: bool = True,
     ) -> ExperimentResult[RBData]:
-        if (target is None and targets is None) or (target is not None and targets is not None):
-            raise ValueError("Either `target` or `targets` must be provided, but not both.")
+        if (target is None and targets is None) or (
+            target is not None and targets is not None
+        ):
+            raise ValueError(
+                "Either `target` or `targets` must be provided, but not both."
+            )
 
         if target is not None and in_parallel:
             raise ValueError("Cannot run a single target experiment in parallel. ")
@@ -251,6 +264,7 @@
 
         intermediate_results = {}
         for target_group in execution_groups:
+
             def rb_sequence(N: int) -> PulseSchedule:
                 with PulseSchedule(target_group) as ps:
                     for target in target_group:
@@ -322,10 +336,18 @@
         n_cliffords_range: ArrayLike = np.arange(0, 31, 3),
         x90: TargetMap[Waveform] | None = None,
         zx90: (
-            dict[str, PulseSchedule] | PulseSchedule | dict[str, PulseArray] | dict[str, Waveform] | None
+            dict[str, PulseSchedule]
+            | PulseSchedule
+            | dict[str, PulseArray]
+            | dict[str, Waveform]
+            | None
         ) = None,
         interleaved_waveform: (
-            dict[str, PulseSchedule] | PulseSchedule | dict[str, PulseArray] | dict[str, Waveform] | None
+            dict[str, PulseSchedule]
+            | PulseSchedule
+            | dict[str, PulseArray]
+            | dict[str, Waveform]
+            | None
         ) = None,
         interleaved_clifford: Clifford | dict[str, tuple[complex, str]] | None = None,
         seed: int | None = None,
@@ -334,8 +356,12 @@
         interval: float = DEFAULT_INTERVAL,
         plot: bool = True,
     ):
-        if (target is None and targets is None) or (target is not None and targets is not None):
-            raise ValueError("Either `target` or `targets` must be provided, but not both.")
+        if (target is None and targets is None) or (
+            target is not None and targets is not None
+        ):
+            raise ValueError(
+                "Either `target` or `targets` must be provided, but not both."
+            )
 
         if target is not None and in_parallel:
             raise ValueError("Cannot run a single target experiment in parallel. ")
@@ -353,104 +379,29 @@
             raise ValueError("State classifiers are not built.")
 
         n_cliffords_range = np.array(n_cliffords_range, dtype=int)
-        
-        all_unique_targets = list(targets) if targets is not None else [target]
-        for t in all_unique_targets:
-            target_object = self.experiment_system.get_target(t)
-            if not target_object.is_cr:
-                raise ValueError(f"`{t}` is not a 2Q target.")
-            
+
+        target_object = self.experiment_system.get_target(target)
+        if not target_object.is_cr:
+            raise ValueError(f"`{target}` is not a 2Q target.")
+        control_qubit, target_qubit = Target.cr_qubit_pair(target)
+        cr_label = target
+
+        def rb_sequence(N: int) -> PulseSchedule:
+            with PulseSchedule([control_qubit, cr_label, target_qubit]) as ps:
+                rb_sequence = self.rb_sequence_2q(
+                    target=target,
+                    n=N,
+                    x90=x90,
+                    zx90=zx90,
+                    interleaved_waveform=interleaved_waveform,
+                    interleaved_clifford=interleaved_clifford,
+                    seed=seed,
+                )
+                ps.call(rb_sequence)
+            return ps
+
+        fidelities = []
         final_data = {}
-        for target_group in execution_groups:
-            def rb_sequence(N: int) -> PulseSchedule:
-                pulse_list = []
-                for target in target_group:
-                    control_qubit, target_qubit = Target.cr_qubit_pair(target)
-                    cr_label = target
-                    pulse_list.append(control_qubit)
-                    pulse_list.append(cr_label)
-                    pulse_list.append(target_qubit)
-                with PulseSchedule(pulse_list) as ps:
-                    seq = {}
-                    for target in target_group:
-                        seq[target] = self.rb_sequence_2q(
-                            target=target,
-                            n=N,
-                            x90=x90,
-                            zx90=zx90,
-                            interleaved_waveform=interleaved_waveform,
-                            interleaved_clifford=interleaved_clifford,
-                            seed=seed,
-                        )
-                    for target in target_group:
-                        ps.call(seq[target])
-                    diff = {}
-                    for label in pulse_list:
-                        diff[label] = ps._max_offset(pulse_list) - ps._offsets[label]
-
-                    ps.__init__()
-                    
-                    for label in pulse_list:
-                        duration = diff[label]
-                        if duration > 0:
-                            ps. add(label, Blank(duration = duration))
-                    for target in target_group:
-                        seq[target] = self.rb_sequence_2q(
-                            target=target,
-                            n=N,
-                            x90=x90,
-                            zx90=zx90,
-                            interleaved_waveform=interleaved_waveform,
-                            interleaved_clifford=interleaved_clifford,
-                            seed=seed,
-                        )
-                    for target in target_group:
-                        ps.call(seq[target])
-                return ps
-            
-            fidelities = {cr:[] for cr in target_group}
-            for n_clifford in tqdm(n_cliffords_range):
-                result = self.measure(
-                    sequence=rb_sequence(N=n_clifford),
-                    mode="single",
-                    shots=shots,
-                    interval=interval,
-                    plot=False,
-                )
-
-                for cr_label in target_group:
-                    control_qubit, target_qubit = Target.cr_qubit_pair(cr_label)
-                    if mitigate_readout:
-                        prob = result.get_mitigated_probabilities([control_qubit,target_qubit])
-                    else :
-                        prob = result.get_probabilities([control_qubit, target_qubit])
-
-                    fidelities[cr_label].append(prob["00"])
-
-            for cr_label in target_group:
-                fit_result = fitting.fit_rb(
-                    target=cr_label,
-                    x=n_cliffords_range,
-                    y=np.array(fidelities[cr_label]),
-                    dimension=4,
-                    title="Randomized benchmarking",
-                    xlabel="Number of Cliffords",
-                    ylabel="Normalized signal",
-                    xaxis_type="linear",
-                    yaxis_type="linear",
-                    plot=plot,
-                )
-
-                final_data[cr_label] = {
-                "n_cliffords": n_cliffords_range,
-                "fidelities": fidelities[cr_label],
-                "depolarizing_rate": fit_result["depolarizing_rate"],
-                "avg_gate_error": fit_result["avg_gate_error"],
-                "avg_gate_fidelity": fit_result["avg_gate_fidelity"],
-                }
-
-<<<<<<< HEAD
-        self.reset_awg_and_capunits()
 
         for n_clifford in tqdm(n_cliffords_range):
             result = self.measure(
@@ -458,7 +409,6 @@
                 mode="single",
                 shots=shots,
                 interval=interval,
-                reset_awg_and_capunits=False,
                 plot=False,
             )
             if mitigate_readout:
@@ -468,7 +418,7 @@
             fidelities.append(prob["00"])
 
         fit_result = fitting.fit_rb(
-            target=target,
+            target=cr_label,
             x=n_cliffords_range,
             y=np.array(fidelities),
             dimension=4,
@@ -480,28 +430,31 @@
             plot=plot,
         )
 
-        return {
+        final_data[cr_label] = {
             "n_cliffords": n_cliffords_range,
             "fidelities": fidelities,
             "depolarizing_rate": fit_result["depolarizing_rate"],
             "avg_gate_error": fit_result["avg_gate_error"],
             "avg_gate_fidelity": fit_result["avg_gate_fidelity"],
         }
-=======
+
         return final_data
->>>>>>> e232fa4c
 
     def randomized_benchmarking(
         self,
         *,
         target: str | None = None,
         targets: Collection[str] | None = None,
-        in_parallel : bool = False, 
+        in_parallel: bool = False,
         n_cliffords_range: ArrayLike | None = None,
         n_trials: int = 30,
         x90: Waveform | dict[str, Waveform] | None = None,
         zx90: (
-            dict[str, PulseSchedule] | PulseSchedule | dict[str, PulseArray] | dict[str, Waveform] | None
+            dict[str, PulseSchedule]
+            | PulseSchedule
+            | dict[str, PulseArray]
+            | dict[str, Waveform]
+            | None
         ) = None,
         seeds: ArrayLike | None = None,
         shots: int = DEFAULT_SHOTS,
@@ -509,14 +462,18 @@
         plot: bool = True,
         save_image: bool = True,
     ) -> dict:
-        if (target is None and targets is None) or (target is not None and targets is not None):
-            raise ValueError("Either `target` or `targets` must be provided, but not both.")
+        if (target is None and targets is None) or (
+            target is not None and targets is not None
+        ):
+            raise ValueError(
+                "Either `target` or `targets` must be provided, but not both."
+            )
 
         if target is not None and in_parallel:
             raise ValueError("Cannot run a single target experiment in parallel. ")
-        
+
         _targets = list(targets) if targets is not None else [target]
-        
+
         if seeds is None:
             seeds = np.random.randint(0, 2**32, n_trials)
         else:
@@ -578,7 +535,7 @@
                         rb_signal = (rb_result.data[t_val].normalized + 1) / 2
                         rb_results[t_val].append(rb_signal)
 
-        results = {t_val : [] for t_val in _targets}
+        results = {t_val: [] for t_val in _targets}
         for t_val in _targets:
             mean = np.mean(rb_results[t_val], axis=0)
             std = np.std(rb_results[t_val], axis=0)
@@ -615,15 +572,19 @@
         self,
         *,
         target: str | None = None,
-        targets : Collection[str] | None = None,
-        in_parallel : bool = False,
+        targets: Collection[str] | None = None,
+        in_parallel: bool = False,
         interleaved_waveform: Waveform | PulseSchedule | dict[str, PulseSchedule],
         interleaved_clifford: str | Clifford | dict[str, tuple[complex, str]],
         n_cliffords_range: ArrayLike | None = None,
         n_trials: int = 30,
         x90: TargetMap[Waveform] | Waveform | None = None,
         zx90: (
-            dict[str, PulseSchedule] | PulseSchedule | dict[str, PulseArray] | dict[str, Waveform] | None
+            dict[str, PulseSchedule]
+            | PulseSchedule
+            | dict[str, PulseArray]
+            | dict[str, Waveform]
+            | None
         ) = None,
         seeds: ArrayLike | None = None,
         shots: int = DEFAULT_SHOTS,
@@ -631,8 +592,12 @@
         plot: bool = True,
         save_image: bool = True,
     ) -> dict:
-        if (target is None and targets is None) or (target is not None and targets is not None):
-            raise ValueError("Either `target` or `targets` must be provided, but not both.")
+        if (target is None and targets is None) or (
+            target is not None and targets is not None
+        ):
+            raise ValueError(
+                "Either `target` or `targets` must be provided, but not both."
+            )
 
         if target is not None and in_parallel:
             raise ValueError("Cannot run a single target experiment in parallel. ")
@@ -668,8 +633,8 @@
             else:
                 interleaved_clifford = clifford
 
-        rb_results = {t_val : [] for t_val in _targets}
-        irb_results = {t_val : [] for t_val in _targets}
+        rb_results = {t_val: [] for t_val in _targets}
+        irb_results = {t_val: [] for t_val in _targets}
 
         for seed in tqdm(seeds):
             seed = int(seed)
@@ -751,7 +716,7 @@
                         irb_signal = (irb_result.data[t_val].normalized + 1) / 2
                         irb_results[t_val].append(irb_signal)
 
-        results = {t_val : [] for t_val in _targets}
+        results = {t_val: [] for t_val in _targets}
         for t_val in _targets:
             rb_mean = np.mean(rb_results[t_val], axis=0)
             rb_std = np.std(rb_results[t_val], axis=0)
@@ -841,11 +806,11 @@
             print()
 
             results[t_val] = {
-            "gate_error": gate_error,
-            "gate_fidelity": gate_fidelity,
-            "gate_fidelity_err": gate_fidelity_err,
-            "rb_fit_result": rb_fit_result,
-            "irb_fit_result": irb_fit_result,
-            "fig": fig,
+                "gate_error": gate_error,
+                "gate_fidelity": gate_fidelity,
+                "gate_fidelity_err": gate_fidelity_err,
+                "rb_fit_result": rb_fit_result,
+                "irb_fit_result": irb_fit_result,
+                "fig": fig,
             }
         return results