from __future__ import annotations

from collections import Counter
from dataclasses import dataclass
from enum import Enum
from functools import cached_property, reduce
from typing import Collection

import numpy as np
from numpy.typing import NDArray

from ..analysis import visualization as viz
from ..backend import SAMPLING_PERIOD
from .state_classifier import StateClassifier

SAMPLING_PERIOD_SINGLE = SAMPLING_PERIOD
SAMPLING_PERIOD_AVG = SAMPLING_PERIOD * 4


class MeasureMode(Enum):
    SINGLE = "single"
    AVG = "avg"

    @cached_property
    def integral_mode(self) -> str:
        if self == MeasureMode.SINGLE:
            return "single"
        elif self == MeasureMode.AVG:
            return "integral"
        else:
            raise ValueError(f"Invalid mode: {self}")


@dataclass(frozen=True)
class MeasureData:
    target: str
    mode: MeasureMode
    raw: NDArray
    classifier: StateClassifier | None = None

    @cached_property
    def n_states(self) -> int:
        if self.classifier is None:
            raise ValueError("Classifier is not set")
        else:
            return self.classifier.n_states

    @cached_property
    def kerneled(
        self,
    ) -> NDArray:
        if self.mode == MeasureMode.SINGLE:
            return np.mean(self.raw, axis=1)
        elif self.mode == MeasureMode.AVG:
            return np.asarray(np.mean(self.raw))
        else:
            raise ValueError(f"Invalid mode: {self.mode}")

    @cached_property
    def classified(self) -> NDArray:
        if self.mode == MeasureMode.SINGLE:
            if self.classifier is not None:
                return self.classifier.predict(self.kerneled)
            else:
                raise ValueError("Classifier is not set")
        else:
            raise ValueError(f"Invalid mode: {self.mode}")

    @cached_property
    def length(self) -> int:
        return len(self.raw)

    @cached_property
    def times(self) -> NDArray[np.float64]:
        if self.mode == MeasureMode.SINGLE:
            return np.arange(self.length) * SAMPLING_PERIOD_SINGLE
        elif self.mode == MeasureMode.AVG:
            return np.arange(self.length) * SAMPLING_PERIOD_AVG
        else:
            raise ValueError(f"Invalid mode: {self.mode}")

    @cached_property
    def counts(self) -> dict[str, int]:
        if len(self.classified) == 0:
            raise ValueError("No classification data available")
        classified_labels = self.classified
        count = np.bincount(classified_labels, minlength=self.n_states)
        state = {str(label): count[label] for label in range(len(count))}
        return state

    @cached_property
    def probabilities(self) -> NDArray[np.float64]:
        if len(self.classified) == 0:
            raise ValueError("No classification data available")
        total = sum(self.counts.values())
        return np.array([count / total for count in self.counts.values()])

    @cached_property
    def standard_deviations(self) -> NDArray[np.float64]:
        if len(self.classified) == 0:
            raise ValueError("No classification data available")
        return np.sqrt(
            self.probabilities * (1 - self.probabilities) / sum(self.counts.values())
        )

<<<<<<< HEAD
=======
    @cached_property
    def confusion_matrix(self) -> NDArray:
        if self.mode == MeasureMode.SINGLE:
            if self.classifier is not None:
                cm = self.classifier.confusion_matrix
                n_shots = cm[0].sum()
                return cm / n_shots
            else:
                raise ValueError("Classifier is not set")
        else:
            raise ValueError(f"Invalid mode: {self.mode}")

    @cached_property
    def inverse_confusion_matrix(self) -> NDArray:
        if self.mode == MeasureMode.SINGLE:
            if self.classifier is not None:
                cm = self.confusion_matrix
                # if np.linalg.det(cm) == 0:
                #     raise ValueError("Confusion matrix is singular")
                return np.linalg.inv(cm)
            else:
                raise ValueError("Classifier is not set")
        else:
            raise ValueError(f"Invalid mode: {self.mode}")

    @cached_property
    def mitigated_counts(self) -> dict[str, int]:
        if self.mode == MeasureMode.SINGLE:
            if self.classifier is not None:
                cm_inv = self.inverse_confusion_matrix
                raw = np.array(list(self.counts.values()))
                mitigated_counts = raw @ cm_inv
                return {str(i): int(count) for i, count in enumerate(mitigated_counts)}
            else:
                raise ValueError("Classifier is not set")
        else:
            raise ValueError(f"Invalid mode: {self.mode}")

    @cached_property
    def mitigated_probabilities(self) -> NDArray:
        if self.mode == MeasureMode.SINGLE:
            if self.classifier is not None:
                cm_inv = self.inverse_confusion_matrix
                raw = np.array(list(self.counts.values()))
                mitigated = raw @ cm_inv
                total = sum(mitigated)
                return mitigated / total
            else:
                raise ValueError("Classifier is not set")
        else:
            raise ValueError(f"Invalid mode: {self.mode}")

    def get_soft_classified_data(
        self,
    ) -> NDArray:
        if self.mode == MeasureMode.SINGLE:
            if self.classifier is not None:
                return self.classifier.predict_proba(self.kerneled)
            else:
                raise ValueError("Classifier is not set")
        else:
            raise ValueError(f"Invalid mode: {self.mode}")

    def get_classified_data(
        self,
        threshold: float | None = None,
    ) -> NDArray:
        if threshold is None:
            return self.classified
        else:
            data = self.get_soft_classified_data()
            if len(data) == 0:
                raise ValueError("No classification data available")
            max_probs = np.max(data, axis=1)
            labels = np.argmax(data, axis=1)
            result = np.where(max_probs > threshold, labels, -1)
            return result

>>>>>>> f891b181
    def plot(
        self,
        title: str | None = None,
        return_figure: bool = False,
        save_image: bool = False,
    ):
        if self.mode == MeasureMode.SINGLE:
            return viz.scatter_iq_data(
                data={self.target: np.asarray(self.kerneled)},
                title=title or f"Readout IQ data : {self.target}",
                return_figure=return_figure,
                save_image=save_image,
            )
        elif self.mode == MeasureMode.AVG:
            return viz.plot_waveform(
                data=self.raw,
                sampling_period=SAMPLING_PERIOD_AVG,
                title=title or f"Readout waveform : {self.target}",
                xlabel="Capture time (ns)",
                ylabel="Signal (arb. units)",
                return_figure=return_figure,
                save_image=save_image,
            )
        else:
            raise ValueError(f"Invalid mode: {self.mode}")

    def plot_fft(
        self,
        return_figure: bool = False,
        save_image: bool = False,
    ):
        return viz.plot_fft(
            x=self.times,
            y=self.raw,
            title=f"Fourier transform : {self.target}",
            xlabel="Frequency (GHz)",
            ylabel="Signal (arb. units)",
            return_figure=return_figure,
            save_image=save_image,
        )


@dataclass(frozen=True)
class MeasureResult:
    mode: MeasureMode
    data: dict[str, MeasureData]
    config: dict

    @cached_property
    def counts(self) -> dict[str, int]:
        return self.get_counts()

    @cached_property
    def probabilities(self) -> dict[str, float]:
        return self.get_probabilities()

    @cached_property
    def standard_deviations(self) -> dict[str, float]:
        return self.get_standard_deviations()

    @cached_property
    def mitigated_counts(self) -> dict[str, int]:
        return self.get_mitigated_counts()

    @cached_property
    def mitigated_probabilities(self) -> dict[str, float]:
        return self.get_mitigated_probabilities()

    def get_basis_indices(
        self,
        targets: Collection[str] | None = None,
    ) -> list[tuple[int, ...]]:
        if len(self.data) == 0:
            raise ValueError("No classification data available")
        if targets is None:
            targets = self.data.keys()
        dimensions = [self.data[target].n_states for target in targets]
        return list(np.ndindex(*[dim for dim in dimensions]))

    def get_basis_labels(
        self,
        targets: Collection[str] | None = None,
    ) -> list[str]:
        basis_indices = self.get_basis_indices(targets)
        return ["".join(str(i) for i in basis) for basis in basis_indices]

    def get_classified_data(
        self,
        targets: Collection[str] | None = None,
    ) -> NDArray:
        if len(self.data) == 0:
            raise ValueError("No classification data available")
        if targets is None:
            targets = self.data.keys()
        return np.column_stack([self.data[target].classified for target in targets])

    def get_counts(
        self,
        targets: Collection[str] | None = None,
    ) -> dict[str, int]:
        classified_data = self.get_classified_data(targets)
        classified_labels = np.array(
            ["".join(map(str, row)) for row in classified_data]
        )
        counts = dict(Counter(classified_labels))
        basis_labels = self.get_basis_labels(targets)
        counts = {
            basis_label: counts.get(basis_label, 0) for basis_label in basis_labels
        }
        return counts

    def get_probabilities(
        self,
        targets: Collection[str] | None = None,
    ) -> dict[str, float]:
        if len(self.data) == 0:
            raise ValueError("No classification data available")
        total = sum(self.get_counts(targets).values())
        return {key: count / total for key, count in self.get_counts(targets).items()}

    def get_standard_deviations(
        self,
        targets: Collection[str] | None = None,
    ) -> dict[str, float]:
        if len(self.data) == 0:
            raise ValueError("No classification data available")
        return {
            key: np.sqrt(prob * (1 - prob) / total)
            for key, prob, total in zip(
                self.get_counts(targets).keys(),
                self.get_probabilities(targets).values(),
                self.get_counts(targets).values(),
            )
        }

    def get_classifier(self, target: str) -> StateClassifier:
        if target not in self.data:
            raise ValueError(f"Target {target} not found in data")
        classifier = self.data[target].classifier
        if classifier is None:
            raise ValueError(f"Classifier for target {target} is not set")
        return classifier

    def get_confusion_matrix(
        self,
        targets: Collection[str] | None = None,
    ) -> NDArray:
        if targets is None:
            targets = self.data.keys()
        confusion_matrices = [self.data[target].confusion_matrix for target in targets]
        return reduce(np.kron, confusion_matrices)

    def get_inverse_confusion_matrix(
        self,
        targets: Collection[str] | None = None,
    ) -> NDArray:
        if targets is None:
            targets = self.data.keys()
        confusion_matrix = self.get_confusion_matrix(targets)
        return np.linalg.inv(confusion_matrix)

    def get_mitigated_counts(
        self,
        targets: Collection[str] | None = None,
    ) -> dict[str, int]:
        if targets is None:
            targets = self.data.keys()
        raw = self.get_counts(targets)
        cm_inv = self.get_inverse_confusion_matrix(targets)
        mitigated = np.array(list(raw.values())) @ cm_inv
        basis_labels = self.get_basis_labels(targets)
        mitigated_counts = {
            basis_label: int(mitigated[i]) for i, basis_label in enumerate(basis_labels)
        }
        return mitigated_counts

    def get_mitigated_probabilities(
        self,
        targets: Collection[str] | None = None,
    ) -> dict[str, float]:
        if targets is None:
            targets = self.data.keys()
        raw = self.get_probabilities(targets)
        cm_inv = self.get_inverse_confusion_matrix(targets)
        mitigated = np.array(list(raw.values())) @ cm_inv
        basis_labels = self.get_basis_labels(targets)
        mitigated_probabilities = {
            basis_label: mitigated[i] for i, basis_label in enumerate(basis_labels)
        }
        return mitigated_probabilities

    def plot(
        self,
        return_figure: bool = False,
        save_image: bool = False,
    ):
        if self.mode == MeasureMode.SINGLE:
            data = {
                qubit: np.asarray(data.kerneled) for qubit, data in self.data.items()
            }
            return viz.scatter_iq_data(
                data=data,
                return_figure=return_figure,
                save_image=save_image,
            )
        elif self.mode == MeasureMode.AVG:
            figures = []
            for data in self.data.values():
                fig = data.plot(
                    return_figure=return_figure,
                    save_image=save_image,
                )
                figures.append(fig)
            if return_figure:
                return figures
        else:
            raise ValueError(f"Invalid mode: {self.mode}")

    def plot_fft(
        self,
        return_figure: bool = False,
        save_image: bool = False,
    ):
        figures = []
        for data in self.data.values():
            fig = data.plot_fft(
                return_figure=return_figure,
                save_image=save_image,
            )
            figures.append(fig)
        if return_figure:
            return figures


@dataclass(frozen=True)
class MultipleMeasureResult:
    mode: MeasureMode
    data: dict[str, list[MeasureData]]
    config: dict

    def get_basis_indices(
        self,
        targets: Collection[str] | None = None,
    ) -> list[tuple[int, ...]]:
        if len(self.data) == 0:
            raise ValueError("No classification data available")
        if targets is None:
            targets = self.data.keys()
        dimensions = [self.data[target][0].n_states for target in targets]
        return list(np.ndindex(*[dim for dim in dimensions]))

    def get_basis_labels(
        self,
        targets: Collection[str] | None = None,
    ) -> list[str]:
        basis_indices = self.get_basis_indices(targets)
        return ["".join(str(i) for i in basis) for basis in basis_indices]

    def get_classified_data(
        self,
        targets: Collection[tuple[str, int]] | None = None,
        *,
        threshold: float | None = None,
    ) -> NDArray:
        if len(self.data) == 0:
            raise ValueError("No classification data available")
        if targets is None:
            targets = [(target, -1) for target in self.data.keys()]
        return np.column_stack(
            [
                self.data[target][idx].get_classified_data(threshold=threshold)
                for (target, idx) in targets
            ]
        )

    def get_counts(
        self,
        targets: Collection[tuple[str, int]] | None = None,
        *,
        threshold: float | None = None,
    ) -> dict[str, int]:
        if targets is None:
            targets = [(target, -1) for target in self.data.keys()]
        classified_data = self.get_classified_data(targets, threshold=threshold)
        classified_labels = np.array(
            ["".join(map(str, row)) for row in classified_data]
        )
        counts = dict(Counter(classified_labels))
        basis_labels = self.get_basis_labels([target for target, _ in targets])
        counts = {
            basis_label: counts.get(basis_label, 0) for basis_label in basis_labels
        }
        return counts

    def get_probabilities(
        self,
        targets: Collection[tuple[str, int]] | None = None,
        *,
        threshold: float | None = None,
    ) -> dict[str, float]:
        if len(self.data) == 0:
            raise ValueError("No classification data available")
        counts = self.get_counts(targets, threshold=threshold)
        total = sum(counts.values())
        if total == 0:
            return {}
        return {key: count / total for key, count in counts.items()}

    def get_standard_deviations(
        self,
        targets: Collection[tuple[str, int]] | None = None,
        *,
        threshold: float | None = None,
    ) -> dict[str, float]:
        if len(self.data) == 0:
            raise ValueError("No classification data available")
        counts = self.get_counts(targets, threshold=threshold)
        probs = self.get_probabilities(targets, threshold=threshold)
        return {
            key: np.sqrt(prob * (1 - prob) / total)
            for key, prob, total in zip(
                counts.keys(),
                probs.values(),
                counts.values(),
            )
        }

    def get_classifier(self, target: str) -> StateClassifier:
        if target not in self.data:
            raise ValueError(f"Target {target} not found in data")
        classifier = self.data[target][0].classifier
        if classifier is None:
            raise ValueError(f"Classifier for target {target} is not set")
        return classifier

    def get_confusion_matrix(
        self,
        targets: Collection[str] | None = None,
    ) -> NDArray:
        if targets is None:
            targets = self.data.keys()
        confusion_matrices = [
            self.data[target][0].confusion_matrix for target in targets
        ]
        return reduce(np.kron, confusion_matrices)

    def get_inverse_confusion_matrix(
        self,
        targets: Collection[str] | None = None,
    ) -> NDArray:
        if targets is None:
            targets = self.data.keys()
        confusion_matrix = self.get_confusion_matrix(targets)
        return np.linalg.inv(confusion_matrix)

    def get_mitigated_counts(
        self,
        targets: Collection[tuple[str, int]] | None = None,
    ) -> dict[str, int]:
        if targets is None:
            targets = [(target, -1) for target in self.data.keys()]
        labels = [target for target, _ in targets]
        raw = self.get_counts(targets)
        cm_inv = self.get_inverse_confusion_matrix(labels)
        mitigated = np.array(list(raw.values())) @ cm_inv
        basis_labels = self.get_basis_labels(labels)
        mitigated_counts = {
            basis_label: int(mitigated[i]) for i, basis_label in enumerate(basis_labels)
        }
        return mitigated_counts

    def get_mitigated_probabilities(
        self,
        targets: Collection[tuple[str, int]] | None = None,
    ) -> dict[str, float]:
        if targets is None:
            targets = [(target, -1) for target in self.data.keys()]
        labels = [target for target, _ in targets]
        raw = self.get_probabilities(targets)
        cm_inv = self.get_inverse_confusion_matrix(labels)
        mitigated = np.array(list(raw.values())) @ cm_inv
        basis_labels = self.get_basis_labels(labels)
        mitigated_probabilities = {
            basis_label: mitigated[i] for i, basis_label in enumerate(basis_labels)
        }
        return mitigated_probabilities

    def plot(
        self,
        return_figure: bool = False,
        save_image: bool = False,
    ):
        for qubit, data_list in self.data.items():
            figures = []
            for capture_index, data in enumerate(data_list):
                fig = data.plot(
                    title=f"{qubit} : data[{capture_index}]",
                    return_figure=return_figure,
                    save_image=save_image,
                )
                figures.append(fig)
            if return_figure:
                return figures
        return None<|MERGE_RESOLUTION|>--- conflicted
+++ resolved
@@ -103,8 +103,6 @@
             self.probabilities * (1 - self.probabilities) / sum(self.counts.values())
         )
 
-<<<<<<< HEAD
-=======
     @cached_property
     def confusion_matrix(self) -> NDArray:
         if self.mode == MeasureMode.SINGLE:
@@ -183,7 +181,6 @@
             result = np.where(max_probs > threshold, labels, -1)
             return result
 
->>>>>>> f891b181
     def plot(
         self,
         title: str | None = None,
@@ -273,18 +270,27 @@
     def get_classified_data(
         self,
         targets: Collection[str] | None = None,
-    ) -> NDArray:
-        if len(self.data) == 0:
-            raise ValueError("No classification data available")
-        if targets is None:
-            targets = self.data.keys()
-        return np.column_stack([self.data[target].classified for target in targets])
+        *,
+        threshold: float | None = None,
+    ) -> NDArray:
+        if len(self.data) == 0:
+            raise ValueError("No classification data available")
+        if targets is None:
+            targets = self.data.keys()
+        return np.column_stack(
+            [
+                self.data[target].get_classified_data(threshold=threshold)
+                for target in targets
+            ]
+        )
 
     def get_counts(
         self,
         targets: Collection[str] | None = None,
+        *,
+        threshold: float | None = None,
     ) -> dict[str, int]:
-        classified_data = self.get_classified_data(targets)
+        classified_data = self.get_classified_data(targets, threshold=threshold)
         classified_labels = np.array(
             ["".join(map(str, row)) for row in classified_data]
         )
@@ -298,24 +304,33 @@
     def get_probabilities(
         self,
         targets: Collection[str] | None = None,
+        *,
+        threshold: float | None = None,
     ) -> dict[str, float]:
         if len(self.data) == 0:
             raise ValueError("No classification data available")
-        total = sum(self.get_counts(targets).values())
-        return {key: count / total for key, count in self.get_counts(targets).items()}
+        counts = self.get_counts(targets, threshold=threshold)
+        total = sum(counts.values())
+        if total == 0:
+            return {}
+        return {key: count / total for key, count in counts.items()}
 
     def get_standard_deviations(
         self,
         targets: Collection[str] | None = None,
+        *,
+        threshold: float | None = None,
     ) -> dict[str, float]:
         if len(self.data) == 0:
             raise ValueError("No classification data available")
+        counts = self.get_counts(targets, threshold=threshold)
+        probs = self.get_probabilities(targets, threshold=threshold)
         return {
             key: np.sqrt(prob * (1 - prob) / total)
             for key, prob, total in zip(
-                self.get_counts(targets).keys(),
-                self.get_probabilities(targets).values(),
-                self.get_counts(targets).values(),
+                counts.keys(),
+                probs.values(),
+                counts.values(),
             )
         }
 
