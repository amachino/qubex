--- conflicted
+++ resolved
@@ -88,11 +88,7 @@
     "control = Control(\n",
     "    target=target.label,\n",
     "    frequency=target.frequency,\n",
-<<<<<<< HEAD
-    "    waveform=[np.pi * 0.1] * 20 * 10,\n",
-=======
     "    waveform=[2 * np.pi * 0.05] * 200,\n",
->>>>>>> fdcd710b
     ")\n",
     "control.plot()"
    ]
